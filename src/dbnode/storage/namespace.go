// Copyright (c) 2016 Uber Technologies, Inc.
//
// Permission is hereby granted, free of charge, to any person obtaining a copy
// of this software and associated documentation files (the "Software"), to deal
// in the Software without restriction, including without limitation the rights
// to use, copy, modify, merge, publish, distribute, sublicense, and/or sell
// copies of the Software, and to permit persons to whom the Software is
// furnished to do so, subject to the following conditions:
//
// The above copyright notice and this permission notice shall be included in
// all copies or substantial portions of the Software.
//
// THE SOFTWARE IS PROVIDED "AS IS", WITHOUT WARRANTY OF ANY KIND, EXPRESS OR
// IMPLIED, INCLUDING BUT NOT LIMITED TO THE WARRANTIES OF MERCHANTABILITY,
// FITNESS FOR A PARTICULAR PURPOSE AND NONINFRINGEMENT. IN NO EVENT SHALL THE
// AUTHORS OR COPYRIGHT HOLDERS BE LIABLE FOR ANY CLAIM, DAMAGES OR OTHER
// LIABILITY, WHETHER IN AN ACTION OF CONTRACT, TORT OR OTHERWISE, ARISING FROM,
// OUT OF OR IN CONNECTION WITH THE SOFTWARE OR THE USE OR OTHER DEALINGS IN
// THE SOFTWARE.

package storage

import (
	"errors"
	"fmt"
	"math"
	"runtime"
	"sync"
	"time"

	"github.com/m3db/m3/src/dbnode/clock"
	"github.com/m3db/m3/src/dbnode/namespace"
	"github.com/m3db/m3/src/dbnode/persist"
	"github.com/m3db/m3/src/dbnode/persist/fs"
	"github.com/m3db/m3/src/dbnode/sharding"
	"github.com/m3db/m3/src/dbnode/storage/block"
	"github.com/m3db/m3/src/dbnode/storage/bootstrap"
	"github.com/m3db/m3/src/dbnode/storage/bootstrap/result"
	"github.com/m3db/m3/src/dbnode/storage/index"
	"github.com/m3db/m3/src/dbnode/storage/series"
	"github.com/m3db/m3/src/dbnode/tracepoint"
	"github.com/m3db/m3/src/dbnode/ts"
	"github.com/m3db/m3/src/dbnode/ts/writes"
	"github.com/m3db/m3/src/dbnode/x/xio"
	xclose "github.com/m3db/m3/src/x/close"
	"github.com/m3db/m3/src/x/context"
	xerrors "github.com/m3db/m3/src/x/errors"
	"github.com/m3db/m3/src/x/ident"
	"github.com/m3db/m3/src/x/instrument"
	xopentracing "github.com/m3db/m3/src/x/opentracing"
	xsync "github.com/m3db/m3/src/x/sync"
	xtime "github.com/m3db/m3/src/x/time"

	opentracinglog "github.com/opentracing/opentracing-go/log"
	"github.com/uber-go/tally"
	"go.uber.org/zap"
)

var (
	errNamespaceAlreadyClosed    = errors.New("namespace already closed")
	errNamespaceIndexingDisabled = errors.New("namespace indexing is disabled")
)

type commitLogWriter interface {
	Write(
		ctx context.Context,
		series ts.Series,
		datapoint ts.Datapoint,
		unit xtime.Unit,
		annotation ts.Annotation,
	) error
}

type commitLogWriterFn func(
	ctx context.Context,
	series ts.Series,
	datapoint ts.Datapoint,
	unit xtime.Unit,
	annotation ts.Annotation,
) error

func (fn commitLogWriterFn) Write(
	ctx context.Context,
	series ts.Series,
	datapoint ts.Datapoint,
	unit xtime.Unit,
	annotation ts.Annotation,
) error {
	return fn(ctx, series, datapoint, unit, annotation)
}

var commitLogWriteNoOp = commitLogWriter(commitLogWriterFn(func(
	ctx context.Context,
	series ts.Series,
	datapoint ts.Datapoint,
	unit xtime.Unit,
	annotation ts.Annotation,
) error {
	return nil
}))

type dbNamespace struct {
	sync.RWMutex

	closed             bool
	shutdownCh         chan struct{}
	id                 ident.ID
	shardSet           sharding.ShardSet
	blockRetriever     block.DatabaseBlockRetriever
	namespaceReaderMgr databaseNamespaceReaderManager
	opts               Options
	metadata           namespace.Metadata
	nopts              namespace.Options
	seriesOpts         series.Options
	nowFn              clock.NowFn
	snapshotFilesFn    snapshotFilesFn
	log                *zap.Logger
	bootstrapState     BootstrapState

	// schemaDescr caches the latest schema for the namespace.
	// schemaDescr is updated whenever schema registry is updated.
	schemaListener xclose.SimpleCloser
	schemaDescr    namespace.SchemaDescr

	// Contains an entry to all shards for fast shard lookup, an
	// entry will be nil when this shard does not belong to current database
	shards []databaseShard

	increasingIndex increasingIndex
	commitLogWriter commitLogWriter
	reverseIndex    NamespaceIndex

	tickWorkers            xsync.WorkerPool
	tickWorkersConcurrency int
	statsLastTick          databaseNamespaceStatsLastTick

	metrics databaseNamespaceMetrics
}

type databaseNamespaceStatsLastTick struct {
	sync.RWMutex
	activeSeries int64
	activeBlocks int64
	index        databaseNamespaceIndexStatsLastTick
}

type databaseNamespaceIndexStatsLastTick struct {
	numDocs     int64
	numBlocks   int64
	numSegments int64
}

type databaseNamespaceMetrics struct {
	bootstrap           instrument.MethodMetrics
	flushWarmData       instrument.MethodMetrics
	flushColdData       instrument.MethodMetrics
	flushIndex          instrument.MethodMetrics
	writeAggData        instrument.MethodMetrics
	snapshot            instrument.MethodMetrics
	write               instrument.MethodMetrics
	writeTagged         instrument.MethodMetrics
	read                instrument.MethodMetrics
	fetchBlocks         instrument.MethodMetrics
	fetchBlocksMetadata instrument.MethodMetrics
	queryIDs            instrument.MethodMetrics
	aggregateQuery      instrument.MethodMetrics
	unfulfilled         tally.Counter
	bootstrapStart      tally.Counter
	bootstrapEnd        tally.Counter
	shards              databaseNamespaceShardMetrics
	tick                databaseNamespaceTickMetrics
	status              databaseNamespaceStatusMetrics
}

type databaseNamespaceShardMetrics struct {
	add         tally.Counter
	close       tally.Counter
	closeErrors tally.Counter
}

type databaseNamespaceTickMetrics struct {
	activeSeries           tally.Gauge
	expiredSeries          tally.Counter
	activeBlocks           tally.Gauge
	wiredBlocks            tally.Gauge
	unwiredBlocks          tally.Gauge
	pendingMergeBlocks     tally.Gauge
	madeUnwiredBlocks      tally.Counter
	madeExpiredBlocks      tally.Counter
	mergedOutOfOrderBlocks tally.Counter
	errors                 tally.Counter
	index                  databaseNamespaceIndexTickMetrics
	evictedBuckets         tally.Counter
}

type databaseNamespaceIndexTickMetrics struct {
	numBlocks        tally.Gauge
	numDocs          tally.Gauge
	numSegments      tally.Gauge
	numBlocksSealed  tally.Counter
	numBlocksEvicted tally.Counter
}

// databaseNamespaceStatusMetrics are metrics emitted at a fixed interval
// so that summing the value of gauges across hosts when graphed summarizing
// values at the same fixed intervals can show meaningful results (vs variably
// emitted values that can be aggregated across hosts to see a snapshot).
type databaseNamespaceStatusMetrics struct {
	activeSeries tally.Gauge
	activeBlocks tally.Gauge
	index        databaseNamespaceIndexStatusMetrics
}

type databaseNamespaceIndexStatusMetrics struct {
	numDocs     tally.Gauge
	numBlocks   tally.Gauge
	numSegments tally.Gauge
}

func newDatabaseNamespaceMetrics(
	scope tally.Scope,
	opts instrument.TimerOptions,
) databaseNamespaceMetrics {
	const (
		// NB: tally.Timer when backed by a Prometheus Summary type is *very* expensive
		// for high frequency measurements. Overriding sampling rate for writes to avoid this issue.
		// TODO: make tally.Timers default to Prom Histograms instead of Summary. And update the dashboard
		// to reflect this.
		overrideWriteSamplingRate = 0.01
	)
	shardsScope := scope.SubScope("dbnamespace").SubScope("shards")
	tickScope := scope.SubScope("tick")
	indexTickScope := tickScope.SubScope("index")
	statusScope := scope.SubScope("status")
	indexStatusScope := statusScope.SubScope("index")
	return databaseNamespaceMetrics{
		bootstrap:           instrument.NewMethodMetrics(scope, "bootstrap", opts),
		flushWarmData:       instrument.NewMethodMetrics(scope, "flushWarmData", opts),
		flushColdData:       instrument.NewMethodMetrics(scope, "flushColdData", opts),
		flushIndex:          instrument.NewMethodMetrics(scope, "flushIndex", opts),
		writeAggData:        instrument.NewMethodMetrics(scope, "writeAggData", opts),
		snapshot:            instrument.NewMethodMetrics(scope, "snapshot", opts),
		write:               instrument.NewMethodMetrics(scope, "write", opts),
		writeTagged:         instrument.NewMethodMetrics(scope, "write-tagged", opts),
		read:                instrument.NewMethodMetrics(scope, "read", opts),
		fetchBlocks:         instrument.NewMethodMetrics(scope, "fetchBlocks", opts),
		fetchBlocksMetadata: instrument.NewMethodMetrics(scope, "fetchBlocksMetadata", opts),
		queryIDs:            instrument.NewMethodMetrics(scope, "queryIDs", opts),
		aggregateQuery:      instrument.NewMethodMetrics(scope, "aggregateQuery", opts),
		unfulfilled:         scope.Counter("bootstrap.unfulfilled"),
		bootstrapStart:      scope.Counter("bootstrap.start"),
		bootstrapEnd:        scope.Counter("bootstrap.end"),
		shards: databaseNamespaceShardMetrics{
			add:         shardsScope.Counter("add"),
			close:       shardsScope.Counter("close"),
			closeErrors: shardsScope.Counter("close-errors"),
		},
		tick: databaseNamespaceTickMetrics{
			activeSeries:           tickScope.Gauge("active-series"),
			expiredSeries:          tickScope.Counter("expired-series"),
			activeBlocks:           tickScope.Gauge("active-blocks"),
			wiredBlocks:            tickScope.Gauge("wired-blocks"),
			unwiredBlocks:          tickScope.Gauge("unwired-blocks"),
			pendingMergeBlocks:     tickScope.Gauge("pending-merge-blocks"),
			madeUnwiredBlocks:      tickScope.Counter("made-unwired-blocks"),
			madeExpiredBlocks:      tickScope.Counter("made-expired-blocks"),
			mergedOutOfOrderBlocks: tickScope.Counter("merged-out-of-order-blocks"),
			errors:                 tickScope.Counter("errors"),
			index: databaseNamespaceIndexTickMetrics{
				numDocs:          indexTickScope.Gauge("num-docs"),
				numBlocks:        indexTickScope.Gauge("num-blocks"),
				numSegments:      indexTickScope.Gauge("num-segments"),
				numBlocksSealed:  indexTickScope.Counter("num-blocks-sealed"),
				numBlocksEvicted: indexTickScope.Counter("num-blocks-evicted"),
			},
			evictedBuckets: tickScope.Counter("evicted-buckets"),
		},
		status: databaseNamespaceStatusMetrics{
			activeSeries: statusScope.Gauge("active-series"),
			activeBlocks: statusScope.Gauge("active-blocks"),
			index: databaseNamespaceIndexStatusMetrics{
				numDocs:     indexStatusScope.Gauge("num-docs"),
				numBlocks:   indexStatusScope.Gauge("num-blocks"),
				numSegments: indexStatusScope.Gauge("num-segments"),
			},
		},
	}
}

func newDatabaseNamespace(
	metadata namespace.Metadata,
	namespaceRuntimeOptsMgr namespace.RuntimeOptionsManager,
	shardSet sharding.ShardSet,
	blockRetriever block.DatabaseBlockRetriever,
	increasingIndex increasingIndex,
	commitLogWriter commitLogWriter,
	opts Options,
) (databaseNamespace, error) {
	var (
		nopts = metadata.Options()
		id    = metadata.ID()
	)
	if !nopts.WritesToCommitLog() {
		commitLogWriter = commitLogWriteNoOp
	}

	iops := opts.InstrumentOptions()
	logger := iops.Logger().With(zap.String("namespace", id.String()))
	iops = iops.
		SetLogger(logger).
		SetMetricsScope(iops.MetricsScope().Tagged(map[string]string{
			"namespace": id.String(),
		}))
	opts = opts.SetInstrumentOptions(iops)

	scope := iops.MetricsScope().SubScope("database")

	tickWorkersConcurrency := int(math.Max(1, float64(runtime.NumCPU())/8))
	tickWorkers := xsync.NewWorkerPool(tickWorkersConcurrency)
	tickWorkers.Init()

	seriesOpts := NewSeriesOptionsFromOptions(opts, nopts.RetentionOptions()).
		SetStats(series.NewStats(scope)).
		SetColdWritesEnabled(nopts.ColdWritesEnabled())
	if err := seriesOpts.Validate(); err != nil {
		return nil, fmt.Errorf(
			"unable to create namespace %v, invalid series options: %v",
			metadata.ID().String(), err)
	}

	var (
		index NamespaceIndex
		err   error
	)
	if metadata.Options().IndexOptions().Enabled() {
		index, err = newNamespaceIndex(metadata, namespaceRuntimeOptsMgr,
			shardSet, opts)
		if err != nil {
			return nil, err
		}
	}

	n := &dbNamespace{
		id:                     id,
		shutdownCh:             make(chan struct{}),
		shardSet:               shardSet,
		blockRetriever:         blockRetriever,
		namespaceReaderMgr:     newNamespaceReaderManager(metadata, scope, opts),
		opts:                   opts,
		metadata:               metadata,
		nopts:                  nopts,
		seriesOpts:             seriesOpts,
		nowFn:                  opts.ClockOptions().NowFn(),
		snapshotFilesFn:        fs.SnapshotFiles,
		log:                    logger,
		increasingIndex:        increasingIndex,
		commitLogWriter:        commitLogWriter,
		reverseIndex:           index,
		tickWorkers:            tickWorkers,
		tickWorkersConcurrency: tickWorkersConcurrency,
		metrics:                newDatabaseNamespaceMetrics(scope, iops.TimerOptions()),
	}

	sl, err := opts.SchemaRegistry().RegisterListener(id, n)
	// Fail to create namespace is schema listener can not be registered successfully.
	// If proto is disabled, err will always be nil.
	if err != nil {
		return nil, fmt.Errorf(
			"unable to register schema listener for namespace %v, error: %v",
			metadata.ID().String(), err)
	}
	n.schemaListener = sl
	n.assignShardSet(shardSet, assignShardSetOptions{
		needsBootstrap:    nopts.BootstrapEnabled(),
		initialAssignment: true,
	})
	go n.reportStatusLoop(opts.InstrumentOptions().ReportInterval())

	return n, nil
}

// SetSchemaHistory implements namespace.SchemaListener.
func (n *dbNamespace) SetSchemaHistory(value namespace.SchemaHistory) {
	n.Lock()
	defer n.Unlock()

	schema, ok := value.GetLatest()
	if !ok {
		n.log.Error("can not update namespace schema to empty", zap.Stringer("namespace", n.ID()))
		return
	}

	metadata, err := namespace.NewMetadata(n.ID(), n.nopts.SetSchemaHistory(value))
	if err != nil {
		n.log.Error("can not update namespace metadata with empty schema history", zap.Stringer("namespace", n.ID()), zap.Error(err))
		return
	}

	n.schemaDescr = schema
	n.metadata = metadata
}

func (n *dbNamespace) reportStatusLoop(reportInterval time.Duration) {
	ticker := time.NewTicker(reportInterval)
	defer ticker.Stop()
	for {
		select {
		case <-n.shutdownCh:
			return
		case <-ticker.C:
			n.statsLastTick.RLock()
			n.metrics.status.activeSeries.Update(float64(n.statsLastTick.activeSeries))
			n.metrics.status.activeBlocks.Update(float64(n.statsLastTick.activeBlocks))
			n.metrics.status.index.numDocs.Update(float64(n.statsLastTick.index.numDocs))
			n.metrics.status.index.numBlocks.Update(float64(n.statsLastTick.index.numBlocks))
			n.metrics.status.index.numSegments.Update(float64(n.statsLastTick.index.numSegments))
			n.statsLastTick.RUnlock()
		}
	}
}

func (n *dbNamespace) Options() namespace.Options {
	return n.nopts
}

func (n *dbNamespace) StorageOptions() Options {
	return n.opts
}

func (n *dbNamespace) ID() ident.ID {
	return n.id
}

func (n *dbNamespace) Metadata() namespace.Metadata {
	// NB(r): metadata is updated in SetSchemaHistory so requires an RLock.
	n.RLock()
	result := n.metadata
	n.RUnlock()
	return result
}

func (n *dbNamespace) Schema() namespace.SchemaDescr {
	n.RLock()
	schema := n.schemaDescr
	n.RUnlock()
	return schema
}

func (n *dbNamespace) NumSeries() int64 {
	var count int64
	for _, shard := range n.OwnedShards() {
		count += shard.NumSeries()
	}
	return count
}

func (n *dbNamespace) Shards() []Shard {
	n.RLock()
	shards := n.shardSet.AllIDs()
	databaseShards := make([]Shard, len(shards))
	for i, shard := range shards {
		databaseShards[i] = n.shards[shard]
	}
	n.RUnlock()
	return databaseShards
}

func (n *dbNamespace) AssignShardSet(shardSet sharding.ShardSet) {
	n.assignShardSet(shardSet, assignShardSetOptions{
		needsBootstrap:    n.nopts.BootstrapEnabled(),
		initialAssignment: false,
	})
}

type assignShardSetOptions struct {
	needsBootstrap    bool
	initialAssignment bool
}

func (n *dbNamespace) assignShardSet(
	shardSet sharding.ShardSet,
	opts assignShardSetOptions,
) {
	var (
		incoming = make(map[uint32]struct{}, len(shardSet.All()))
		existing []databaseShard
		closing  []databaseShard
	)
	for _, shard := range shardSet.AllIDs() {
		incoming[shard] = struct{}{}
	}

	n.Lock()
	metadata := n.metadata
	existing = n.shards
	for _, shard := range existing {
		if shard == nil {
			continue
		}
		if _, ok := incoming[shard.ID()]; !ok {
			closing = append(closing, shard)
		}
	}
	n.shardSet = shardSet
	n.shards = make([]databaseShard, n.shardSet.Max()+1)
	for _, shard := range n.shardSet.AllIDs() {
		// We create shards if its an initial assignment or if its not an initial assignment
		// and the shard doesn't already exist.
		if !opts.initialAssignment && int(shard) < len(existing) && existing[shard] != nil {
			n.shards[shard] = existing[shard]
			continue
		}

		// Otherwise it's the initial assignment or there isn't an existing
		// shard created for this shard ID.
		n.shards[shard] = newDatabaseShard(metadata, shard, n.blockRetriever,
			n.namespaceReaderMgr, n.increasingIndex, n.reverseIndex,
			opts.needsBootstrap, n.opts, n.seriesOpts)
		// NB(bodu): We only record shard add metrics for shards created in non
		// initial assignments.
		if !opts.initialAssignment {
			n.metrics.shards.add.Inc(1)
		}
	}

	if idx := n.reverseIndex; idx != nil {
		idx.AssignShardSet(shardSet)
	}
	if br := n.blockRetriever; br != nil {
		br.AssignShardSet(shardSet)
	}
	if mgr := n.namespaceReaderMgr; mgr != nil {
		mgr.assignShardSet(shardSet)
	}

	n.Unlock()
	n.closeShards(closing, false)
}

func (n *dbNamespace) closeShards(shards []databaseShard, blockUntilClosed bool) {
	var wg sync.WaitGroup
	// NB(r): There is a shard close deadline that controls how fast each
	// shard closes set in the options.  To make sure this is the single
	// point of control for determining how impactful closing shards may
	// be to performance, we let this be the single gate and simply spin
	// up a goroutine per shard that we need to close and rely on the self
	// throttling of each shard as determined by the close shard deadline to
	// gate the impact.
	closeFn := func(shard databaseShard) {
		defer wg.Done()
		if err := shard.Close(); err != nil {
			n.log.
				With(zap.Uint32("shard", shard.ID())).
				Error("error occurred closing shard", zap.Error(err))
			n.metrics.shards.closeErrors.Inc(1)
		} else {
			n.metrics.shards.close.Inc(1)
		}
	}

	wg.Add(len(shards))
	for _, shard := range shards {
		dbShard := shard
		if dbShard == nil {
			continue
		}
		go closeFn(dbShard)
	}

	if blockUntilClosed {
		wg.Wait()
	}
}

func (n *dbNamespace) Tick(c context.Cancellable, startTime time.Time) error {
	// Allow the reader cache to tick.
	n.namespaceReaderMgr.tick()

	// Fetch the owned shards.
	shards := n.OwnedShards()
	if len(shards) == 0 {
		return nil
	}

	n.RLock()
	nsCtx := n.nsContextWithRLock()
	n.RUnlock()

	// Tick through the shards at a capped level of concurrency.
	var (
		r        tickResult
		multiErr xerrors.MultiError
		l        sync.Mutex
		wg       sync.WaitGroup
	)
	for _, shard := range shards {
		shard := shard
		wg.Add(1)
		n.tickWorkers.Go(func() {
			defer wg.Done()

			if c.IsCancelled() {
				return
			}

			shardResult, err := shard.Tick(c, startTime, nsCtx)

			l.Lock()
			r = r.merge(shardResult)
			multiErr = multiErr.Add(err)
			l.Unlock()
		})
	}

	wg.Wait()

	// Tick namespaceIndex if it exists.
	var (
		indexTickResults namespaceIndexTickResult
		err              error
	)
	if idx := n.reverseIndex; idx != nil {
		indexTickResults, err = idx.Tick(c, startTime)
		if err != nil {
			multiErr = multiErr.Add(err)
		}
	}

	// NB: we early terminate here to ensure we are not reporting metrics
	// based on in-accurate/partial tick results.
	if err := multiErr.FinalError(); err != nil || c.IsCancelled() {
		return err
	}

	n.statsLastTick.Lock()
	n.statsLastTick.activeSeries = int64(r.activeSeries)
	n.statsLastTick.activeBlocks = int64(r.activeBlocks)
	n.statsLastTick.index = databaseNamespaceIndexStatsLastTick{
		numDocs:     indexTickResults.NumTotalDocs,
		numBlocks:   indexTickResults.NumBlocks,
		numSegments: indexTickResults.NumSegments,
	}
	n.statsLastTick.Unlock()

	n.metrics.tick.activeSeries.Update(float64(r.activeSeries))
	n.metrics.tick.expiredSeries.Inc(int64(r.expiredSeries))
	n.metrics.tick.activeBlocks.Update(float64(r.activeBlocks))
	n.metrics.tick.wiredBlocks.Update(float64(r.wiredBlocks))
	n.metrics.tick.unwiredBlocks.Update(float64(r.unwiredBlocks))
	n.metrics.tick.pendingMergeBlocks.Update(float64(r.pendingMergeBlocks))
	n.metrics.tick.madeExpiredBlocks.Inc(int64(r.madeExpiredBlocks))
	n.metrics.tick.madeUnwiredBlocks.Inc(int64(r.madeUnwiredBlocks))
	n.metrics.tick.mergedOutOfOrderBlocks.Inc(int64(r.mergedOutOfOrderBlocks))
	n.metrics.tick.evictedBuckets.Inc(int64(r.evictedBuckets))
	n.metrics.tick.index.numDocs.Update(float64(indexTickResults.NumTotalDocs))
	n.metrics.tick.index.numBlocks.Update(float64(indexTickResults.NumBlocks))
	n.metrics.tick.index.numSegments.Update(float64(indexTickResults.NumSegments))
	n.metrics.tick.index.numBlocksEvicted.Inc(indexTickResults.NumBlocksEvicted)
	n.metrics.tick.index.numBlocksSealed.Inc(indexTickResults.NumBlocksSealed)
	n.metrics.tick.errors.Inc(int64(r.errors))

	return nil
}

func (n *dbNamespace) Write(
	ctx context.Context,
	id ident.ID,
	timestamp time.Time,
	value float64,
	unit xtime.Unit,
	annotation []byte,
) (SeriesWrite, error) {
	callStart := n.nowFn()
	shard, nsCtx, err := n.shardFor(id)
	if err != nil {
		n.metrics.write.ReportError(n.nowFn().Sub(callStart))
		return SeriesWrite{}, err
	}
	opts := series.WriteOptions{
		TruncateType: n.opts.TruncateType(),
		SchemaDesc:   nsCtx.Schema,
	}
	seriesWrite, err := shard.Write(ctx, id, timestamp,
		value, unit, annotation, opts)
	n.metrics.write.ReportSuccessOrError(err, n.nowFn().Sub(callStart))
	return seriesWrite, err
}

func (n *dbNamespace) WriteTagged(
	ctx context.Context,
	id ident.ID,
	tags ident.TagIterator,
	timestamp time.Time,
	value float64,
	unit xtime.Unit,
	annotation []byte,
) (SeriesWrite, error) {
	callStart := n.nowFn()
	if n.reverseIndex == nil { // only happens if indexing is enabled.
		n.metrics.writeTagged.ReportError(n.nowFn().Sub(callStart))
		return SeriesWrite{}, errNamespaceIndexingDisabled
	}
	shard, nsCtx, err := n.shardFor(id)
	if err != nil {
		n.metrics.writeTagged.ReportError(n.nowFn().Sub(callStart))
		return SeriesWrite{}, err
	}
	opts := series.WriteOptions{
		TruncateType: n.opts.TruncateType(),
		SchemaDesc:   nsCtx.Schema,
	}
	seriesWrite, err := shard.WriteTagged(ctx, id, tags, timestamp,
		value, unit, annotation, opts)
	n.metrics.writeTagged.ReportSuccessOrError(err, n.nowFn().Sub(callStart))
	return seriesWrite, err
}

func (n *dbNamespace) WritePendingIndexInserts(
	pending []writes.PendingIndexInsert,
) error {
	if n.reverseIndex == nil { // only happens if indexing is enabled.
		return errNamespaceIndexingDisabled
	}
	return n.reverseIndex.WritePending(pending)
}

func (n *dbNamespace) SeriesReadWriteRef(
	shardID uint32,
	id ident.ID,
	tags ident.TagIterator,
) (SeriesReadWriteRef, bool, error) {
	n.RLock()
	shard, owned, err := n.shardAtWithRLock(shardID)
	n.RUnlock()
	if err != nil {
		return SeriesReadWriteRef{}, owned, err
	}

	opts := ShardSeriesReadWriteRefOptions{
		ReverseIndex: n.reverseIndex != nil,
	}

	res, err := shard.SeriesReadWriteRef(id, tags, opts)
	return res, true, err
}

func (n *dbNamespace) QueryIDs(
	ctx context.Context,
	query index.Query,
	opts index.QueryOptions,
) (index.QueryResult, error) {
	ctx, sp, sampled := ctx.StartSampledTraceSpan(tracepoint.NSQueryIDs)
	if sampled {
		sp.LogFields(
			opentracinglog.String("query", query.String()),
			opentracinglog.String("namespace", n.ID().String()),
			opentracinglog.Int("seriesLimit", opts.SeriesLimit),
			opentracinglog.Int("docsLimit", opts.DocsLimit),
			xopentracing.Time("start", opts.StartInclusive),
			xopentracing.Time("end", opts.EndExclusive),
		)
	}
	defer sp.Finish()

	callStart := n.nowFn()
	if n.reverseIndex == nil { // only happens if indexing is enabled.
		n.metrics.queryIDs.ReportError(n.nowFn().Sub(callStart))
		err := errNamespaceIndexingDisabled
		sp.LogFields(opentracinglog.Error(err))
		return index.QueryResult{}, err
	}

	if n.reverseIndex.BootstrapsDone() < 1 {
		// Similar to reading shard data, return not bootstrapped
		n.metrics.queryIDs.ReportError(n.nowFn().Sub(callStart))
		err := errIndexNotBootstrappedToRead
		sp.LogFields(opentracinglog.Error(err))
		return index.QueryResult{},
			xerrors.NewRetryableError(err)
	}

	res, err := n.reverseIndex.Query(ctx, query, opts)
	if err != nil {
		sp.LogFields(opentracinglog.Error(err))
	}
	n.metrics.queryIDs.ReportSuccessOrError(err, n.nowFn().Sub(callStart))
	return res, err
}

func (n *dbNamespace) AggregateQuery(
	ctx context.Context,
	query index.Query,
	opts index.AggregationOptions,
) (index.AggregateQueryResult, error) {
	callStart := n.nowFn()
	if n.reverseIndex == nil { // only happens if indexing is enabled.
		n.metrics.aggregateQuery.ReportError(n.nowFn().Sub(callStart))
		return index.AggregateQueryResult{}, errNamespaceIndexingDisabled
	}

	if n.reverseIndex.BootstrapsDone() < 1 {
		// Similar to reading shard data, return not bootstrapped
		n.metrics.aggregateQuery.ReportError(n.nowFn().Sub(callStart))
		return index.AggregateQueryResult{},
			xerrors.NewRetryableError(errIndexNotBootstrappedToRead)
	}

	res, err := n.reverseIndex.AggregateQuery(ctx, query, opts)
	n.metrics.aggregateQuery.ReportSuccessOrError(err, n.nowFn().Sub(callStart))
	return res, err
}

func (n *dbNamespace) PrepareBootstrap(ctx context.Context) ([]databaseShard, error) {
	ctx, span, sampled := ctx.StartSampledTraceSpan(tracepoint.NSPrepareBootstrap)
	defer span.Finish()

	if sampled {
		span.LogFields(opentracinglog.String("namespace", n.id.String()))
	}

	var (
		wg           sync.WaitGroup
		multiErrLock sync.Mutex
		multiErr     xerrors.MultiError
		shards       = n.OwnedShards()
	)
	for _, shard := range shards {
		shard := shard
		wg.Add(1)
		go func() {
			defer wg.Done()

			err := shard.PrepareBootstrap(ctx)
			if err != nil {
				multiErrLock.Lock()
				multiErr = multiErr.Add(err)
				multiErrLock.Unlock()
			}
		}()
	}

	wg.Wait()

	if err := multiErr.FinalError(); err != nil {
		return nil, err
	}

	return shards, nil
}

func (n *dbNamespace) ReadEncoded(
	ctx context.Context,
	id ident.ID,
	start, end time.Time,
) ([][]xio.BlockReader, error) {
	callStart := n.nowFn()
	shard, nsCtx, err := n.readableShardFor(id)
	if err != nil {
		n.metrics.read.ReportError(n.nowFn().Sub(callStart))
		return nil, err
	}
	res, err := shard.ReadEncoded(ctx, id, start, end, nsCtx)
	n.metrics.read.ReportSuccessOrError(err, n.nowFn().Sub(callStart))
	return res, err
}

func (n *dbNamespace) FetchBlocks(
	ctx context.Context,
	shardID uint32,
	id ident.ID,
	starts []time.Time,
) ([]block.FetchBlockResult, error) {
	callStart := n.nowFn()
	shard, nsCtx, err := n.ReadableShardAt(shardID)
	if err != nil {
		n.metrics.fetchBlocks.ReportError(n.nowFn().Sub(callStart))
		return nil, err
	}

	res, err := shard.FetchBlocks(ctx, id, starts, nsCtx)
	n.metrics.fetchBlocks.ReportSuccessOrError(err, n.nowFn().Sub(callStart))
	return res, err
}

func (n *dbNamespace) FetchBlocksMetadataV2(
	ctx context.Context,
	shardID uint32,
	start, end time.Time,
	limit int64,
	pageToken PageToken,
	opts block.FetchBlocksMetadataOptions,
) (block.FetchBlocksMetadataResults, PageToken, error) {
	callStart := n.nowFn()
	shard, _, err := n.ReadableShardAt(shardID)
	if err != nil {
		n.metrics.fetchBlocksMetadata.ReportError(n.nowFn().Sub(callStart))
		return nil, nil, err
	}

	res, nextPageToken, err := shard.FetchBlocksMetadataV2(ctx, start, end, limit,
		pageToken, opts)
	n.metrics.fetchBlocksMetadata.ReportSuccessOrError(err, n.nowFn().Sub(callStart))
	return res, nextPageToken, err
}

func (n *dbNamespace) Bootstrap(
	ctx context.Context,
	bootstrapResult bootstrap.NamespaceResult,
) error {
	ctx, span, sampled := ctx.StartSampledTraceSpan(tracepoint.NSBootstrap)
	defer span.Finish()

	if sampled {
		span.LogFields(opentracinglog.String("namespace", n.id.String()))
	}

	callStart := n.nowFn()

	n.Lock()
	if n.bootstrapState == Bootstrapping {
		n.Unlock()
		n.metrics.bootstrap.ReportError(n.nowFn().Sub(callStart))
		return errNamespaceIsBootstrapping
	}
	n.bootstrapState = Bootstrapping
	nsCtx := n.nsContextWithRLock()
	n.Unlock()

	n.metrics.bootstrapStart.Inc(1)

	success := false
	defer func() {
		n.Lock()
		if success {
			n.bootstrapState = Bootstrapped
		} else {
			n.bootstrapState = BootstrapNotStarted
		}
		n.Unlock()
		n.metrics.bootstrapEnd.Inc(1)
	}()

	if !n.nopts.BootstrapEnabled() {
		success = true
		n.metrics.bootstrap.ReportSuccess(n.nowFn().Sub(callStart))
		return nil
	}

	// Bootstrap shards using at least half the CPUs available
	workers := xsync.NewWorkerPool(int(math.Ceil(float64(runtime.NumCPU()) / 2)))
	workers.Init()

	var (
		bootstrappedShards = bootstrapResult.Shards
		multiErr           = xerrors.NewMultiError()
		mutex              sync.Mutex
		wg                 sync.WaitGroup
	)
	n.log.Info("bootstrap marking all shards as bootstrapped",
		zap.Stringer("namespace", n.id),
		zap.Int("numShards", len(bootstrappedShards)))
	for _, shard := range n.OwnedShards() {
		// Make sure it was bootstrapped during this bootstrap run.
		shardID := shard.ID()
		bootstrapped := false
		for _, elem := range bootstrappedShards {
			if elem == shardID {
				bootstrapped = true
				break
			}
		}
		if !bootstrapped {
			// NB(r): Not bootstrapped in this bootstrap run.
			continue
		}

		if shard.IsBootstrapped() {
			// No concurrent bootstraps, this is an invariant since
			// we only select bootstrapping the shard for a run if it's
			// not already bootstrapped.
			err := instrument.InvariantErrorf(
				"bootstrapper already bootstrapped shard: %d", shardID)
			mutex.Lock()
			multiErr = multiErr.Add(err)
			mutex.Unlock()
			continue
		}

		wg.Add(1)
		shard := shard
		workers.Go(func() {
			err := shard.Bootstrap(ctx, nsCtx)

			mutex.Lock()
			multiErr = multiErr.Add(err)
			mutex.Unlock()

			wg.Done()
		})
	}
	wg.Wait()

	if n.reverseIndex != nil {
		indexResults := bootstrapResult.IndexResult.IndexResults()
		n.log.Info("bootstrap index with bootstrapped index segments",
			zap.Int("numIndexBlocks", len(indexResults)))
		err := n.reverseIndex.Bootstrap(indexResults)
		multiErr = multiErr.Add(err)
	}

	markAnyUnfulfilled := func(
		bootstrapType string,
		unfulfilled result.ShardTimeRanges,
	) error {
		shardsUnfulfilled := int64(unfulfilled.Len())
		n.metrics.unfulfilled.Inc(shardsUnfulfilled)
		if shardsUnfulfilled == 0 {
			return nil
		}

		errStr := unfulfilled.SummaryString()
		errFmt := "bootstrap completed with unfulfilled ranges"
		n.log.Error(errFmt,
			zap.Error(errors.New(errStr)),
			zap.String("namespace", n.id.String()),
			zap.String("bootstrapType", bootstrapType))
		return fmt.Errorf("%s: %s", errFmt, errStr)
	}

	r := bootstrapResult
	if err := markAnyUnfulfilled("data", r.DataResult.Unfulfilled()); err != nil {
		multiErr = multiErr.Add(err)
	}
	if n.reverseIndex != nil {
		if err := markAnyUnfulfilled("index", r.IndexResult.Unfulfilled()); err != nil {
			multiErr = multiErr.Add(err)
		}
	}

	err := multiErr.FinalError()
	n.metrics.bootstrap.ReportSuccessOrError(err, n.nowFn().Sub(callStart))

	// NB(r): "success" is read by the defer above and depending on if true/false
	// will set the namespace status as bootstrapped or not.
	success = err == nil
	return err
}

func (n *dbNamespace) WarmFlush(
	blockStart time.Time,
	flushPersist persist.FlushPreparer,
) error {
	// NB(rartoul): This value can be used for emitting metrics, but should not be used
	// for business logic.
	callStart := n.nowFn()

	n.RLock()
	if n.bootstrapState != Bootstrapped {
		n.RUnlock()
		n.metrics.flushWarmData.ReportError(n.nowFn().Sub(callStart))
		return errNamespaceNotBootstrapped
	}
	nsCtx := n.nsContextWithRLock()
	n.RUnlock()

	if !n.nopts.FlushEnabled() {
		n.metrics.flushWarmData.ReportSuccess(n.nowFn().Sub(callStart))
		return nil
	}

	// check if blockStart is aligned with the namespace's retention options
	bs := n.nopts.RetentionOptions().BlockSize()
	if t := blockStart.Truncate(bs); !blockStart.Equal(t) {
		return fmt.Errorf("failed to flush at time %v, not aligned to blockSize", blockStart.String())
	}

	multiErr := xerrors.NewMultiError()
	shards := n.OwnedShards()
	for _, shard := range shards {
		if !shard.IsBootstrapped() {
			n.log.
				With(zap.Uint32("shard", shard.ID())).
				Debug("skipping warm flush due to shard not bootstrapped yet")
			continue
		}

		flushState, err := shard.FlushState(blockStart)
		if err != nil {
			return err
		}
		// skip flushing if the shard has already flushed data for the `blockStart`
		if flushState.WarmStatus == fileOpSuccess {
			continue
		}

		// NB(xichen): we still want to proceed if a shard fails to flush its data.
		// Probably want to emit a counter here, but for now just log it.
		if err := shard.WarmFlush(blockStart, flushPersist, nsCtx); err != nil {
			detailedErr := fmt.Errorf("shard %d failed to flush data: %v",
				shard.ID(), err)
			multiErr = multiErr.Add(detailedErr)
		}
	}

	res := multiErr.FinalError()
	n.metrics.flushWarmData.ReportSuccessOrError(res, n.nowFn().Sub(callStart))
	return res
}

// idAndBlockStart is the composite key for the genny map used to keep track of
// dirty series that need to be ColdFlushed.
type idAndBlockStart struct {
	id         []byte
	blockStart xtime.UnixNano
}

type coldFlushReuseableResources struct {
	// dirtySeries is a map from a composite key of <series ID, block start>
	// to an element in a list in the dirtySeriesToWrite map. This map is used
	// to quickly test whether a series is dirty for a particular block start.
	//
	// The composite key is deliberately made so that this map stays one level
	// deep, making it easier to share between shard loops, minimizing the need
	// for allocations.
	//
	// Having a reference to the element in the dirtySeriesToWrite list enables
	// efficient removal of the series that have been read and subsequent
	// iterating through remaining series to be read.
	dirtySeries *dirtySeriesMap
	// dirtySeriesToWrite is a map from block start to a list of dirty series
	// that have yet to be written to disk.
	dirtySeriesToWrite map[xtime.UnixNano]*idList
	// idElementPool is a pool of list elements to be used when constructing
	// new lists for the dirtySeriesToWrite map.
	idElementPool *idElementPool
	fsReader      fs.DataFileSetReader
}

func newColdFlushReuseableResources(opts Options) (coldFlushReuseableResources, error) {
	fsReader, err := fs.NewReader(opts.BytesPool(), opts.CommitLogOptions().FilesystemOptions())
	if err != nil {
		return coldFlushReuseableResources{}, nil
	}

	return coldFlushReuseableResources{
		dirtySeries:        newDirtySeriesMap(),
		dirtySeriesToWrite: make(map[xtime.UnixNano]*idList),
		// TODO(juchan): set pool options.
		idElementPool: newIDElementPool(nil),
		fsReader:      fsReader,
	}, nil
}

func (r *coldFlushReuseableResources) reset() {
	for _, seriesList := range r.dirtySeriesToWrite {
		if seriesList != nil {
			seriesList.Reset()
		}
		// Don't delete the empty list from the map so that other shards don't
		// need to reinitialize the list for these blocks.
	}

	r.dirtySeries.Reset()
}

func (n *dbNamespace) ColdFlush(flushPersist persist.FlushPreparer) error {
	// NB(rartoul): This value can be used for emitting metrics, but should not be used
	// for business logic.
	callStart := n.nowFn()

	n.RLock()
	if n.bootstrapState != Bootstrapped {
		n.RUnlock()
		n.metrics.flushColdData.ReportError(n.nowFn().Sub(callStart))
		return errNamespaceNotBootstrapped
	}
	nsCtx := n.nsContextWithRLock()
	n.RUnlock()

	// If repair is enabled we still need cold flush regardless of whether cold writes is
	// enabled since repairs are dependent on the cold flushing logic.
	if !n.nopts.ColdWritesEnabled() && !n.nopts.RepairEnabled() {
		n.metrics.flushColdData.ReportSuccess(n.nowFn().Sub(callStart))
		return nil
	}

	shards := n.OwnedShards()

	resources, err := newColdFlushReuseableResources(n.opts)
	if err != nil {
		n.metrics.flushColdData.ReportError(n.nowFn().Sub(callStart))
		return err
	}

	// NB(bodu): The in-mem index will lag behind the TSDB in terms of new series writes. For a period of
	// time between when we rotate out the active cold mutable index segments (happens here) and when
	// we actually cold flush the data to disk we will be making writes to the newly active mutable seg.
	// This means that some series can live doubly in-mem and loaded from disk until the next cold flush
	// where they will be evicted from the in-mem index.
	var (
		onColdFlushDone OnColdFlushDone
	)
	if n.reverseIndex != nil {
		onColdFlushDone, err = n.reverseIndex.ColdFlush(shards)
		if err != nil {
			n.metrics.flushColdData.ReportError(n.nowFn().Sub(callStart))
			return err
		}
	}

	onColdFlushNs, err := n.opts.OnColdFlush().ColdFlushNamespace(n)
	if err != nil {
		n.metrics.flushColdData.ReportError(n.nowFn().Sub(callStart))
		return err
	}

	// NB(bodu): Deferred shard cold flushes so that we can ensure that cold flush index data is
	// persisted before persisting TSDB data to ensure crash consistency.
	multiErr := xerrors.NewMultiError()
	shardColdFlushes := make([]ShardColdFlush, 0, len(shards))
	for _, shard := range shards {
		shardColdFlush, err := shard.ColdFlush(flushPersist, resources, nsCtx, onColdFlushNs)
		if err != nil {
			detailedErr := fmt.Errorf("shard %d failed to compact: %v", shard.ID(), err)
			multiErr = multiErr.Add(detailedErr)
			continue
		}
		shardColdFlushes = append(shardColdFlushes, shardColdFlush)
	}

	// We go through this error checking process to allow for partially successful flushes.
	indexColdFlushError := onColdFlushNs.Done()
	if indexColdFlushError == nil && onColdFlushDone != nil {
		// Only evict rotated cold mutable index segments if the index cold flush was successful
		// or we will lose queryability of data that's still in mem.
		indexColdFlushError = onColdFlushDone()
	}
	if indexColdFlushError == nil {
		// NB(bodu): We only want to complete data cold flushes if the index cold flush
		// is successful. If index cold flush is successful, we want to attempt writing
		// of checkpoint files to complete the cold data flush lifecycle for successful shards.
		for _, shardColdFlush := range shardColdFlushes {
			multiErr = multiErr.Add(shardColdFlush.Done())
		}
	}
	multiErr = multiErr.Add(indexColdFlushError)

	res := multiErr.FinalError()
	n.metrics.flushColdData.ReportSuccessOrError(res, n.nowFn().Sub(callStart))
	return res
}

func (n *dbNamespace) FlushIndex(flush persist.IndexFlush) error {
	callStart := n.nowFn()
	n.RLock()
	if n.bootstrapState != Bootstrapped {
		n.RUnlock()
		n.metrics.flushIndex.ReportError(n.nowFn().Sub(callStart))
		return errNamespaceNotBootstrapped
	}
	n.RUnlock()

	if !n.nopts.FlushEnabled() || !n.nopts.IndexOptions().Enabled() {
		n.metrics.flushIndex.ReportSuccess(n.nowFn().Sub(callStart))
		return nil
	}

	shards := n.OwnedShards()
	err := n.reverseIndex.WarmFlush(flush, shards)
	n.metrics.flushIndex.ReportSuccessOrError(err, n.nowFn().Sub(callStart))
	return err
}

func (n *dbNamespace) Snapshot(
	blockStart,
	snapshotTime time.Time,
	snapshotPersist persist.SnapshotPreparer,
) error {
	// NB(rartoul): This value can be used for emitting metrics, but should not be used
	// for business logic.
	callStart := n.nowFn()

	var nsCtx namespace.Context
	n.RLock()
	if n.bootstrapState != Bootstrapped {
		n.RUnlock()
		n.metrics.snapshot.ReportError(n.nowFn().Sub(callStart))
		return errNamespaceNotBootstrapped
	}
	nsCtx = n.nsContextWithRLock()
	n.RUnlock()

	if !n.nopts.SnapshotEnabled() {
		// Note that we keep the ability to disable snapshots at the namespace level around for
		// debugging / performance / flexibility reasons, but disabling it can / will cause data
		// loss due to the commitlog cleanup logic assuming that a valid snapshot checkpoint file
		// means that all namespaces were successfully snapshotted.
		n.metrics.snapshot.ReportSuccess(n.nowFn().Sub(callStart))
		return nil
	}

	multiErr := xerrors.NewMultiError()
	shards := n.OwnedShards()
	for _, shard := range shards {
		err := shard.Snapshot(blockStart, snapshotTime, snapshotPersist, nsCtx)
		if err != nil {
			detailedErr := fmt.Errorf("shard %d failed to snapshot: %v", shard.ID(), err)
			multiErr = multiErr.Add(detailedErr)
			// Continue with remaining shards
		}
	}

	res := multiErr.FinalError()
	n.metrics.snapshot.ReportSuccessOrError(res, n.nowFn().Sub(callStart))
	return res
}

func (n *dbNamespace) NeedsFlush(
	alignedInclusiveStart time.Time,
	alignedInclusiveEnd time.Time,
) (bool, error) {
	// NB(r): Essentially if all are success, we don't need to flush, if any
	// are failed with the minimum num failures less than max retries then
	// we need to flush - otherwise if any in progress we can't flush and if
	// any not started then we need to flush.
	n.RLock()
	defer n.RUnlock()
	return n.needsFlushWithLock(alignedInclusiveStart, alignedInclusiveEnd)
}

func (n *dbNamespace) needsFlushWithLock(
	alignedInclusiveStart time.Time,
	alignedInclusiveEnd time.Time,
) (bool, error) {
	var (
		blockSize   = n.nopts.RetentionOptions().BlockSize()
		blockStarts = timesInRange(alignedInclusiveStart, alignedInclusiveEnd, blockSize)
	)

	// NB(prateek): we do not check if any other flush is in progress in this method,
	// instead relying on the databaseFlushManager to ensure atomicity of flushes.

	// Check for not started or failed that might need a flush
	for _, shard := range n.shards {
		if shard == nil {
			continue
		}
		for _, blockStart := range blockStarts {
			flushState, err := shard.FlushState(blockStart)
			if err != nil {
				return false, err
			}
			if flushState.WarmStatus != fileOpSuccess {
				return true, nil
			}
		}
	}

	// All success or failed and reached max retries
	return false, nil
}

func (n *dbNamespace) Truncate() (int64, error) {
	var totalNumSeries int64

	n.RLock()
	shards := n.shardSet.AllIDs()
	for _, shard := range shards {
		totalNumSeries += n.shards[shard].NumSeries()
	}
	n.RUnlock()

	// For now we are simply dropping all the objects (e.g., shards, series, blocks etc) owned by the
	// namespace, which means the memory will be reclaimed the next time GC kicks in and returns the
	// reclaimed memory to the OS. In the future, we might investigate whether it's worth returning
	// the pooled objects to the pools if the pool is low and needs replenishing.
	n.assignShardSet(n.shardSet, assignShardSetOptions{
		needsBootstrap:    false,
		initialAssignment: true,
	})

	// NB(xichen): possibly also clean up disk files and force a GC here to reclaim memory immediately
	return totalNumSeries, nil
}

func (n *dbNamespace) Repair(
	repairer databaseShardRepairer,
	tr xtime.Range,
) error {
	if !n.nopts.RepairEnabled() {
		return nil
	}

	var (
		wg                    sync.WaitGroup
		mutex                 sync.Mutex
		numShardsRepaired     int
		numTotalSeries        int64
		numTotalBlocks        int64
		numSizeDiffSeries     int64
		numSizeDiffBlocks     int64
		numChecksumDiffSeries int64
		numChecksumDiffBlocks int64
		throttlePerShard      time.Duration
	)

	multiErr := xerrors.NewMultiError()
	shards := n.OwnedShards()
	numShards := len(shards)
	if numShards > 0 {
		throttlePerShard = time.Duration(
			int64(repairer.Options().RepairThrottle()) / int64(numShards))
	}

	workers := xsync.NewWorkerPool(repairer.Options().RepairShardConcurrency())
	workers.Init()

	n.RLock()
	nsCtx := n.nsContextWithRLock()
	nsMeta := n.metadata
	n.RUnlock()

	for _, shard := range shards {
		shard := shard

		wg.Add(1)
		workers.Go(func() {
			defer wg.Done()

			ctx := n.opts.ContextPool().Get()
			defer ctx.Close()

			metadataRes, err := shard.Repair(ctx, nsCtx, nsMeta, tr, repairer)

			mutex.Lock()
			if err != nil {
				multiErr = multiErr.Add(err)
			} else {
				numShardsRepaired++
				numTotalSeries += metadataRes.NumSeries
				numTotalBlocks += metadataRes.NumBlocks
				numSizeDiffSeries += metadataRes.SizeDifferences.NumSeries()
				numSizeDiffBlocks += metadataRes.SizeDifferences.NumBlocks()
				numChecksumDiffSeries += metadataRes.ChecksumDifferences.NumSeries()
				numChecksumDiffBlocks += metadataRes.ChecksumDifferences.NumBlocks()
			}
			mutex.Unlock()

			if throttlePerShard > 0 {
				time.Sleep(throttlePerShard)
			}
		})
	}

	wg.Wait()

	n.log.Info("repair result",
		zap.String("repairTimeRange", tr.String()),
		zap.Int("numTotalShards", len(shards)),
		zap.Int("numShardsRepaired", numShardsRepaired),
		zap.Int64("numTotalSeries", numTotalSeries),
		zap.Int64("numTotalBlocks", numTotalBlocks),
		zap.Int64("numSizeDiffSeries", numSizeDiffSeries),
		zap.Int64("numSizeDiffBlocks", numSizeDiffBlocks),
		zap.Int64("numChecksumDiffSeries", numChecksumDiffSeries),
		zap.Int64("numChecksumDiffBlocks", numChecksumDiffBlocks),
	)

	return multiErr.FinalError()
}

func (n *dbNamespace) OwnedShards() []databaseShard {
	n.RLock()
	shards := n.shardSet.AllIDs()
	databaseShards := make([]databaseShard, len(shards))
	for i, shard := range shards {
		databaseShards[i] = n.shards[shard]
	}
	n.RUnlock()
	return databaseShards
}

func (n *dbNamespace) Index() (NamespaceIndex, error) {
	n.RLock()
	defer n.RUnlock()
	if !n.metadata.Options().IndexOptions().Enabled() {
		return nil, errNamespaceIndexingDisabled
	}
	return n.reverseIndex, nil
}

func (n *dbNamespace) shardFor(id ident.ID) (databaseShard, namespace.Context, error) {
	n.RLock()
	nsCtx := n.nsContextWithRLock()
	shardID := n.shardSet.Lookup(id)
	shard, _, err := n.shardAtWithRLock(shardID)
	n.RUnlock()
	return shard, nsCtx, err
}

func (n *dbNamespace) readableShardFor(id ident.ID) (databaseShard, namespace.Context, error) {
	n.RLock()
	nsCtx := n.nsContextWithRLock()
	shardID := n.shardSet.Lookup(id)
	shard, err := n.readableShardAtWithRLock(shardID)
	n.RUnlock()
	return shard, nsCtx, err
}

func (n *dbNamespace) ReadableShardAt(shardID uint32) (databaseShard, namespace.Context, error) {
	n.RLock()
	nsCtx := n.nsContextWithRLock()
	shard, err := n.readableShardAtWithRLock(shardID)
	n.RUnlock()
	return shard, nsCtx, err
}

func (n *dbNamespace) shardAtWithRLock(shardID uint32) (databaseShard, bool, error) {
	// NB(r): These errors are retryable as they will occur
	// during a topology change and must be retried by the client.
	if int(shardID) >= len(n.shards) {
		return nil, false, xerrors.NewRetryableError(
			fmt.Errorf("not responsible for shard %d", shardID))
	}
	shard := n.shards[shardID]
	if shard == nil {
		return nil, false, xerrors.NewRetryableError(
			fmt.Errorf("not responsible for shard %d", shardID))
	}
	return shard, true, nil
}

func (n *dbNamespace) readableShardAtWithRLock(shardID uint32) (databaseShard, error) {
	shard, _, err := n.shardAtWithRLock(shardID)
	if err != nil {
		return nil, err
	}
	if !shard.IsBootstrapped() {
		return nil, xerrors.NewRetryableError(errShardNotBootstrappedToRead)
	}
	return shard, nil
}

func (n *dbNamespace) Close() error {
	n.Lock()
	if n.closed {
		n.Unlock()
		return errNamespaceAlreadyClosed
	}
	n.closed = true
	shards := n.shards
	n.shards = shards[:0]
	n.shardSet = sharding.NewEmptyShardSet(sharding.DefaultHashFn(1))
	n.Unlock()
	n.namespaceReaderMgr.close()
	n.closeShards(shards, true)
	close(n.shutdownCh)
	if n.reverseIndex != nil {
		return n.reverseIndex.Close()
	}
	if n.schemaListener != nil {
		n.schemaListener.Close()
	}
	return nil
}

func (n *dbNamespace) BootstrapState() ShardBootstrapStates {
	n.RLock()
	shardStates := make(ShardBootstrapStates, len(n.shards))
	for _, shard := range n.shards {
		if shard == nil {
			continue
		}
		shardStates[shard.ID()] = shard.BootstrapState()
	}
	n.RUnlock()
	return shardStates
}

func (n *dbNamespace) FlushState(shardID uint32, blockStart time.Time) (fileOpState, error) {
	n.RLock()
	defer n.RUnlock()
	shard, _, err := n.shardAtWithRLock(shardID)
	if err != nil {
		return fileOpState{}, err
	}
	flushState, err := shard.FlushState(blockStart)
	if err != nil {
		return fileOpState{}, err
	}
	return flushState, nil
}

func (n *dbNamespace) nsContextWithRLock() namespace.Context {
	return namespace.Context{ID: n.id, Schema: n.schemaDescr}
}

func (n *dbNamespace) AggregateTiles(
	ctx context.Context,
	sourceNs databaseNamespace,
	opts AggregateTilesOptions,
) (int64, error) {
	callStart := n.nowFn()
	processedBlockCount, err := n.aggregateTiles(ctx, sourceNs, opts)
	n.metrics.writeAggData.ReportSuccessOrError(err, n.nowFn().Sub(callStart))

	return processedBlockCount, err
}

func (n *dbNamespace) aggregateTiles(
	ctx context.Context,
	sourceNs databaseNamespace,
	opts AggregateTilesOptions,
) (int64, error) {
	targetBlockSize := n.Metadata().Options().RetentionOptions().BlockSize()
	blockStart := opts.Start.Truncate(targetBlockSize)
	if blockStart.Add(targetBlockSize).Before(opts.End) {
		return 0, fmt.Errorf("tile aggregation must be done within a single target block (start=%s, end=%s, blockSize=%s)",
			opts.Start, opts.End, targetBlockSize.String())
	}

	n.RLock()
	if n.bootstrapState != Bootstrapped {
		n.RUnlock()
		return 0, errNamespaceNotBootstrapped
	}
	nsCtx := n.nsContextWithRLock()
	n.RUnlock()

	targetShards := n.OwnedShards()

	var blockReaders []fs.DataFileSetReader
	var sourceBlockStarts []time.Time
	sourceBlockSize := sourceNs.Options().RetentionOptions().BlockSize()
	for sourceBlockStart := blockStart; sourceBlockStart.Before(opts.End); sourceBlockStart = sourceBlockStart.Add(sourceBlockSize) {
		reader, err := fs.NewReader(sourceNs.StorageOptions().BytesPool(), sourceNs.StorageOptions().CommitLogOptions().FilesystemOptions())
		if err != nil {
			return 0, err
		}
		sourceBlockStarts = append(sourceBlockStarts, sourceBlockStart)
		blockReaders = append(blockReaders, reader)
	}

	multiErr := xerrors.NewMultiError()
	var processedBlockCount int64
	for _, targetShard := range targetShards {

		sourceShard, _, err := sourceNs.ReadableShardAt(targetShard.ID())
		if err != nil {
			detailedErr := fmt.Errorf("no matching shard in source namespace %s: %v", sourceNs.ID(), err)
			multiErr = multiErr.Add(detailedErr)
			continue
		}
<<<<<<< HEAD
		shardProcessedBlockCount, err := targetShard.AggregateTiles(ctx, sourceNs.ID(), sourceBlockSize, sourceShard, blockReaders, opts, nsCtx.Schema)
=======

		sourceBlockVolumes := make([]shardBlockVolume, 0, len(sourceBlockStarts))
		for _, sourceBlockStart := range sourceBlockStarts {
			latestVolume, err := sourceShard.LatestVolume(sourceBlockStart)
			if err != nil {
				return 0, err
			}
			sourceBlockVolumes = append(sourceBlockVolumes, shardBlockVolume{sourceBlockStart, latestVolume})
		}

		shardProcessedBlockCount, err := targetShard.AggregateTiles(ctx, sourceNs.ID(), sourceShard.ID(), blockReaders, sourceBlockVolumes, opts, wOpts)
>>>>>>> 8b932db2
		processedBlockCount += shardProcessedBlockCount
		if err != nil {
			detailedErr := fmt.Errorf("shard %d aggregation failed: %v", targetShard.ID(), err)
			multiErr = multiErr.Add(detailedErr)
			continue
		}
	}

	return processedBlockCount, multiErr.FinalError()
}<|MERGE_RESOLUTION|>--- conflicted
+++ resolved
@@ -1644,28 +1644,24 @@
 	multiErr := xerrors.NewMultiError()
 	var processedBlockCount int64
 	for _, targetShard := range targetShards {
-
 		sourceShard, _, err := sourceNs.ReadableShardAt(targetShard.ID())
 		if err != nil {
 			detailedErr := fmt.Errorf("no matching shard in source namespace %s: %v", sourceNs.ID(), err)
 			multiErr = multiErr.Add(detailedErr)
 			continue
 		}
-<<<<<<< HEAD
-		shardProcessedBlockCount, err := targetShard.AggregateTiles(ctx, sourceNs.ID(), sourceBlockSize, sourceShard, blockReaders, opts, nsCtx.Schema)
-=======
 
 		sourceBlockVolumes := make([]shardBlockVolume, 0, len(sourceBlockStarts))
 		for _, sourceBlockStart := range sourceBlockStarts {
 			latestVolume, err := sourceShard.LatestVolume(sourceBlockStart)
 			if err != nil {
+				n.log.Error("error getting shards latest volume", zap.Error(err), zap.Uint32("shard", sourceShard.ID()), zap.Time("blockStart", sourceBlockStart))
 				return 0, err
 			}
 			sourceBlockVolumes = append(sourceBlockVolumes, shardBlockVolume{sourceBlockStart, latestVolume})
 		}
 
-		shardProcessedBlockCount, err := targetShard.AggregateTiles(ctx, sourceNs.ID(), sourceShard.ID(), blockReaders, sourceBlockVolumes, opts, wOpts)
->>>>>>> 8b932db2
+		shardProcessedBlockCount, err := targetShard.AggregateTiles(ctx, sourceNs.ID(), sourceShard.ID(), blockReaders, sourceBlockVolumes, opts, nsCtx.Schema)
 		processedBlockCount += shardProcessedBlockCount
 		if err != nil {
 			detailedErr := fmt.Errorf("shard %d aggregation failed: %v", targetShard.ID(), err)
@@ -1674,5 +1670,10 @@
 		}
 	}
 
+	err := multiErr.FinalError()
+	if err != nil {
+		n.log.Error("errors when aggregating large tiles", zap.Error(err))
+	}
+
 	return processedBlockCount, multiErr.FinalError()
 }